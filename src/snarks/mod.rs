pub mod calculator;
pub mod arith_circuit;
<<<<<<< HEAD
pub mod language;
pub mod gates;
=======
pub mod language;
>>>>>>> 91041901
<|MERGE_RESOLUTION|>--- conflicted
+++ resolved
@@ -1,8 +1,4 @@
 pub mod calculator;
 pub mod arith_circuit;
-<<<<<<< HEAD
 pub mod language;
-pub mod gates;
-=======
-pub mod language;
->>>>>>> 91041901
+pub mod gates;